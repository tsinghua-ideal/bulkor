// Copyright (c) 2018-2021 The MobileCoin Foundation

//! An implementation of the fog-ocall-oram-storage-edl interface
//!
//! This crate implements and exports the functions defined in the EDL file.
//! This is the only public API of this crate, everything else is an
//! implementation detail.
//!
//! Main ideas:
//! Instead of a global data structure protected by a mutex, this API does
//! the following:
//!
//! On enclave allocation request:
//! - Create an UntrustedAllocation on the heap (Box::new)
//! - This "control structure" contains the creation parameters of the
//!   allocation, and pointers to the block storage regions, created using
//!   ~malloc
//! - The allocation_id u64, is the value of this pointer The box is
//!   reconstituted whenever the enclave wants to access the allocation
//! - The box is freed when the enclave releases the allocation (This probably
//!   won't actually happen in production)
//!
//! When debug assertions are on, we keep track in a global variable which ids
//! are valid and which ones aren't so that we can give nice panic messages and
//! avoid memory corruption, if something really bad is happening in the enclave
//! and it is corrupting the id numbers.
//!
//! Note: There is some gnarly pointer-arithmetic stuff happening around the
//! copy_slice_nonoverlapping stuff. The reason this is happening is, on the
//! untrusted side, we do not know data_item_size and meta_item_size statically.
//! So while on the trusted side, it all works nicely in the type system, in
//! this side, we have to do a little arithmetic ourselves.
//! It is untenable for the untrusted side to also know these sizes statically,
//! it would create a strange coupling in the build process.

#![deny(missing_docs)]

use nix::fcntl::{posix_fadvise, PosixFadviseAdvice};
use regex::Regex;
use std::{
    alloc::{alloc, alloc_zeroed, dealloc, Layout},
    boxed::Box,
    cmp::max,
    collections::BTreeMap,
    convert::TryInto,
    fs::{self, remove_file, File, OpenOptions},
    io::{Read, Write},
    os::unix::{fs::FileExt, prelude::AsRawFd},
    path::{Path, PathBuf},
    slice,
    string::ToString,
    sync::{
        atomic::{AtomicBool, AtomicU32, AtomicU64, Ordering},
        Mutex,
    },
};
mod shuffle_manager;
use shuffle_manager::ShuffleManager;

lazy_static! {
    /// The tree-top caching threshold, specified as log2 of a number of bytes.
    ///
    /// This is the approximate number of bytes that can be stored on the heap in the untrusted memory
    /// for a single ORAM storage object.
    ///
    /// This is expected to be tuned as a function of
    /// (1) number of (recursive) ORAM's needed
    /// (2) untrusted memory heap size, set at build time
    ///
    /// Changing this number influences any ORAM storage objects created after the change,
    /// but not before. So, it should normally be changed during enclave init, if at all.
<<<<<<< HEAD
    pub static ref TREETOP_CACHING_THRESHOLD_LOG2: AtomicU32 = AtomicU32::new(25u32-1u32.log2());
=======
    /// And it should be consistent with the TREEMID_CACHING_THRESHOLD_LOG2 in oram_storage/mod.rs
    pub static ref TREEMID_CACHING_THRESHOLD_LOG2: AtomicU32 = AtomicU32::new(33u32); // 8 GB
>>>>>>> 7058cd92

    /// It is used to recover the already allocated ORAM tree
    /// by mapping the level id to oram pointer
    pub static ref LEVEL_TO_ORAM_INST: Mutex<BTreeMap<u32, u64>> = Mutex::new(Default::default());

    /// It is used to save the pointers to stash
    /// by mapping snapshot_id to stashs <level, (stash_data, stash_meta)>
    pub static ref SNAPSHOT_TO_STASH: Mutex<BTreeMap<u64, BTreeMap<u32, (Vec<u8>, Vec<u8>)>>> = Mutex::new(Default::default());

    /// It is used to save the pointers to treetop
    /// by mapping snapshot_id to treetops <level, (treetop_data, treetop_meta)>
    pub static ref SNAPSHOT_TO_TREETOP: Mutex<BTreeMap<u64, BTreeMap<u32, (Vec<u8>, Vec<u8>)>>> = Mutex::new(Default::default());

    /// It is used to save the pointers to trusted merkle roots
    /// by mapping snapshot_id to treetops <level, merkle_roots>
    pub static ref SNAPSHOT_TO_MROOTS: Mutex<BTreeMap<u64, BTreeMap<u32, Vec<u8>>>> = Mutex::new(Default::default());

    /// It is used to save the pointers to trivial position map
    /// by mapping snapshot_id to trivial position map
    pub static ref SNAPSHOT_TO_TPOSMAP: Mutex<BTreeMap<u64, Vec<u8>>> = Mutex::new(Default::default());

    /// Last valid snapshot on disk
    pub static ref LAST_ON_DISK_SNAPSHOT_ID: AtomicU64 = AtomicU64::new(0u64);

    /// Shuffle manager handler
    pub static ref SHUFFLE_MANAGER_ID: AtomicU64 = AtomicU64::new(0u64);

    /// tmp position map (data, nonce, hash)
    pub static ref TMP_POS_MAP: Mutex<(Vec<u8>, Vec<u8>, Vec<u8>)> = Mutex::new((Vec::new(), Vec::new(), Vec::new()));
}

//return (does snapshot become old, the newest value is on the left/right)
fn get_sts_ptr(ptrs: &Vec<u8>, idx: usize) -> (bool, bool, usize) {
    let ptr_arr = ptrs[idx / 2];
    let r = ptr_arr >> ((1 - idx % 2) << 2);
    let on_disk_snapshot_become_old = (r >> 3) & 1 == 1;
    let in_mem_snapshot_become_old = (r >> 2) & 1 == 1;
    let pos_newest_value = (r & 0b11) as usize;
    (
        on_disk_snapshot_become_old,
        in_mem_snapshot_become_old,
        pos_newest_value,
    )
}

// v=0 for left, v=1 for right
// automatically set snapshot becomes old
fn set_ptr(ptrs: &mut Vec<u8>, idx: usize, v: usize) {
    let mut ptr_arr = ptrs[idx / 2];
    let v = (v as u8) << ((1 - idx % 2) << 2);
    let ptr_mask = 0b11 << ((1 - idx % 2) << 2);
    let sts_mask = 0b1100 << ((1 - idx % 2) << 2);
    //set ptr
    ptr_arr = ptr_arr & !ptr_mask;
    ptr_arr = ptr_arr | v;
    //set states
    ptr_arr = ptr_arr | sts_mask;
    ptrs[idx / 2] = ptr_arr;
}

fn clear_all_in_mem_sts(ptrs: &mut Vec<u8>, end_idx: usize) {
    assert!(end_idx != usize::MAX);
    let end = end_idx / 2;
    let mut ptr = ptrs[end];
    match end_idx % 2 {
        0 => ptr = ptr & 0b10111111,
        1 => ptr = ptr & 0b10111011,
        _ => unreachable!(),
    }
    ptrs[end] = ptr;
    for ptr in &mut ptrs[..end] {
        *ptr = *ptr & 0b10111011;
    }
}

fn clear_all_sts(ptrs: &mut Vec<u8>, end_idx: usize) {
    if end_idx == usize::MAX {
        for ptr in ptrs {
            *ptr = *ptr & 0b00110011;
        }
    } else {
        let end = end_idx / 2;
        let mut ptr = ptrs[end];
        match end_idx % 2 {
            0 => ptr = ptr & 0b00111111,
            1 => ptr = ptr & 0b00110011,
            _ => unreachable!(),
        }
        ptrs[end] = ptr;
        for ptr in &mut ptrs[..end] {
            *ptr = *ptr & 0b00110011;
        }
    }
}

/// Resources held on untrusted side in connection to an allocation request by
/// enclave
///
/// This is not actually part of the public interface of the crate, the only
/// thing exported by the crate is the enclave EDL functions
struct UntrustedAllocation {
    /// The level of this ORAM
    level: u32,
    /// The number of data and meta items in files
    count: usize,
    /// The number of data and meta items stored in this allocation
    count_in_mem: usize,
    // The maximum count for the treetop storage in untrusted memory,
    // based on what we loaded from TREEMID_CACHING_THRESHOLD_LOG2 at construction time
    // This must never change after construction.
    treetop_max_count: u64,
    /// The size of a data item in bytes
    data_item_size: usize,
    /// The size of a meta item in bytes
    meta_item_size: usize,
    /// indicate whether the left or the right is the newest
    /// each bucket pair only need one bit to indicate
    ptrs: Vec<u8>,
    /// The pointer to the data items, using pointer may be for alignment issue
    data_pointer: *mut u8,
    /// The pointer to the meta items, using pointer may be for alignment issue
    meta_pointer: *mut u8,
    /// The file descriptor for data file
    data_file: File,
    /// The file descriptor for meta file
    meta_file: File,
    /// A flag set to true when a thread is in the critical section and released
    /// when it leaves. This is used to trigger assertions if there is a
    /// race happening on this API This is simpler and less expensive than
    /// an actual mutex to protect critical sections
    critical_section_flag: AtomicBool,
    /// A flag set to true when there is an active checkout. This is used to
    /// trigger assertions if checkout are not followed by checkin
    /// operation.
    checkout_flag: AtomicBool,
}

/// Tracks total memory allocated via this mechanism for logging purposes
static TOTAL_MEM_FOOTPRINT_KB: AtomicU64 = AtomicU64::new(0);

/// Helper which computes the total memory in kb allocated for count,
/// data_item_size, meta_item_size
fn compute_mem_kb(count: usize, data_item_size: usize, meta_item_size: usize) -> u64 {
    // Doubling
    let num_bytes = 2 * (count * (data_item_size + meta_item_size)) as u64;
    // Divide by 1024 and round up, to compute num_bytes in kb
    (num_bytes + 1023) / 1024
}

impl UntrustedAllocation {
    /// Create a new untrusted allocation for given count and item sizes, on the
    /// heap
    ///
    /// Data and meta item sizes must be divisible by 8, consistent with the
    /// contract described in the edl file
    pub fn new(
        level: u32,
        snapshot_id: u64,
        is_latest: bool,
        count: usize,
        data_item_size: usize,
        meta_item_size: usize,
    ) -> Self {
        let treetop_max_count: u64 = max(
            2u64,
            (1u64 << TREEMID_CACHING_THRESHOLD_LOG2.load(Ordering::SeqCst)) / data_item_size as u64,
        );
        let count_in_mem = if count <= treetop_max_count as usize {
            count
        } else {
            treetop_max_count as usize
        };
        let mem_kb = compute_mem_kb(count_in_mem, data_item_size, meta_item_size);
        let total_mem_kb = mem_kb + TOTAL_MEM_FOOTPRINT_KB.fetch_add(mem_kb, Ordering::SeqCst);
        log::info!("Untrusted is allocating oram storage: count_in_mem = {}, count_on_disk = {}, data_size = {}, meta_size = {}, mem = {} KB. Total mem allocated this way = {} KB", count_in_mem, count, data_item_size, meta_item_size, mem_kb, total_mem_kb);
        assert!(
            data_item_size % 8 == 0,
            "data item size is not good: {}",
            data_item_size
        );
        assert!(
            meta_item_size % 8 == 0,
            "meta item size is not good: {}",
            meta_item_size
        );

        let ptr_file_name =
            PathBuf::from("ptr_".to_string() + &snapshot_id.to_string() + "-" + &level.to_string());
        let data_file_name = PathBuf::from("data_".to_string() + &level.to_string());
        let meta_file_name = PathBuf::from("meta_".to_string() + &level.to_string());
        let mut ptr_file = OpenOptions::new()
            .create(true)
            .write(true)
            .read(true)
            .open(&ptr_file_name)
            .unwrap();
        let mut data_file = OpenOptions::new()
            .create(true)
            .write(true)
            .read(true)
            .open(&data_file_name)
            .unwrap();
        let mut meta_file = OpenOptions::new()
            .create(true)
            .write(true)
            .read(true)
            .open(&meta_file_name)
            .unwrap();

        let data_pointer = unsafe {
            alloc(Layout::from_size_align(2 * count_in_mem * data_item_size, 8).unwrap())
        };
        if data_pointer.is_null() {
            panic!(
                "Could not allocate memory for data segment: {}",
                2 * count_in_mem * data_item_size
            )
        }
        let meta_pointer = if snapshot_id > 0 && !is_latest {
            //zero is filled during build oram from shuffle manager
            unsafe { alloc(Layout::from_size_align(2 * count_in_mem * meta_item_size, 8).unwrap()) }
        } else {
            unsafe {
                alloc_zeroed(Layout::from_size_align(2 * count_in_mem * meta_item_size, 8).unwrap())
            }
        };

        if meta_pointer.is_null() {
            panic!(
                "Could not allocate memory for meta segment: {}",
                2 * count_in_mem * meta_item_size
            )
        }

        let ptrs_len = (count - 1) / 2 + 1;
        let mut ptrs = vec![0 as u8; ptrs_len];

        //for stale position ORAMs, just initialize them although the snapshot id is not 0
        if snapshot_id == 0 || (!is_latest && level > 0) {
            //the following step mainly aims to continue the initalization when the system crash
            //during the initialization. But it is not necessary and will hinder the clear if
            //is_latest && level > 0 is true.
            // let mut data_file_len = data_file.metadata().unwrap().len() as usize;
            // let mut meta_file_len = meta_file.metadata().unwrap().len() as usize;
            // let ptr_file_len = ptr_file.metadata().unwrap().len() as usize;
            let mut data_file_len = 0;
            let mut meta_file_len = 0;
            let ptr_file_len = 0;

            // Initialization is not finished, so do the initialization
            let zeros = vec![0u8; data_item_size];
            while data_file_len < (2 * count_in_mem + 3 * (count - count_in_mem)) * data_item_size {
                data_file.write_all(&zeros).unwrap();
                data_file_len += data_item_size;
            }
            while meta_file_len < (2 * count_in_mem + 3 * (count - count_in_mem)) * meta_item_size {
                meta_file.write_all(&zeros[..meta_item_size]).unwrap();
                meta_file_len += meta_item_size;
            }
            if ptr_file_len < ptrs_len {
                ptr_file.write_all(&ptrs[ptr_file_len..ptrs_len]).unwrap();
            }
            data_file.sync_all().unwrap();
            meta_file.sync_all().unwrap();
            ptr_file.sync_all().unwrap();
            posix_fadvise(
                data_file.as_raw_fd(),
                0,
                0,
                PosixFadviseAdvice::POSIX_FADV_DONTNEED,
            )
            .unwrap();
            posix_fadvise(
                meta_file.as_raw_fd(),
                0,
                0,
                PosixFadviseAdvice::POSIX_FADV_DONTNEED,
            )
            .unwrap();
            posix_fadvise(
                ptr_file.as_raw_fd(),
                0,
                0,
                PosixFadviseAdvice::POSIX_FADV_DONTNEED,
            )
            .unwrap();
        } else {
            //recovery
            //For level==0 && !is_latest case, no data and meta is loaded
            if is_latest {
                let data = unsafe {
                    core::slice::from_raw_parts_mut(data_pointer, 2 * count_in_mem * data_item_size)
                };
                let meta = unsafe {
                    core::slice::from_raw_parts_mut(meta_pointer, 2 * count_in_mem * meta_item_size)
                };
                data_file.read_exact_at(data, 0).unwrap();
                meta_file.read_exact_at(meta, 0).unwrap();
            }
            ptr_file.read_exact_at(&mut ptrs, 0).unwrap();
        }

        let critical_section_flag = AtomicBool::new(false);
        let checkout_flag = AtomicBool::new(false);

        Self {
            level,
            count,
            count_in_mem,
            treetop_max_count,
            data_item_size,
            meta_item_size,
            ptrs,
            data_pointer,
            meta_pointer,
            data_file,
            meta_file,
            critical_section_flag,
            checkout_flag,
        }
    }
}

impl Drop for UntrustedAllocation {
    fn drop(&mut self) {
        unsafe {
            dealloc(
                self.data_pointer as *mut u8,
                Layout::from_size_align_unchecked(2 * self.count_in_mem * self.data_item_size, 8),
            );
            dealloc(
                self.meta_pointer as *mut u8,
                Layout::from_size_align_unchecked(2 * self.count_in_mem * self.meta_item_size, 8),
            );
        }
        let mem_kb = compute_mem_kb(self.count_in_mem, self.data_item_size, self.meta_item_size);
        TOTAL_MEM_FOOTPRINT_KB.fetch_sub(mem_kb, Ordering::SeqCst);
    }
}

#[no_mangle]
pub unsafe extern "C" fn pull_all_elements(
    id: u64,
    databuf: *mut u8,
    databuf_len: usize,
    metabuf: *mut u8,
    metabuf_len: usize,
) {
    let ptr: *const UntrustedAllocation = core::mem::transmute(id);

    let count_in_mem = (*ptr).count_in_mem;
    let data_item_size = (*ptr).data_item_size;
    let meta_item_size = (*ptr).meta_item_size;

    let ptrs = &(*ptr).ptrs;
    let data_buf = core::slice::from_raw_parts_mut(databuf, databuf_len);
    let meta_buf = core::slice::from_raw_parts_mut(metabuf, metabuf_len);

    for idx in 0..(*ptr).count {
        let p = get_sts_ptr(ptrs, idx).2;
        if idx < count_in_mem {
            (*ptr)
                .data_file
                .read_exact_at(
                    &mut data_buf[data_item_size * idx..data_item_size * (idx + 1)],
                    (data_item_size * (2 * idx + p)) as u64,
                )
                .unwrap();
            (*ptr)
                .meta_file
                .read_exact_at(
                    &mut meta_buf[meta_item_size * idx..meta_item_size * (idx + 1)],
                    (meta_item_size * (2 * idx + p)) as u64,
                )
                .unwrap();
        } else {
            (*ptr)
                .data_file
                .read_exact_at(
                    &mut data_buf[data_item_size * idx..data_item_size * (idx + 1)],
                    (data_item_size * (count_in_mem * 2 + (idx - count_in_mem) * 3 + p)) as u64,
                )
                .unwrap();
            (*ptr)
                .meta_file
                .read_exact_at(
                    &mut meta_buf[meta_item_size * idx..meta_item_size * (idx + 1)],
                    (meta_item_size * (count_in_mem * 2 + (idx - count_in_mem) * 3 + p)) as u64,
                )
                .unwrap();
        }
    }

    //check the buf
    for idx in 0..(*ptr).count as usize {
        let p = get_sts_ptr(ptrs, idx).2;
        let default = vec![0u8; meta_item_size];
        if &meta_buf[meta_item_size * idx..meta_item_size * (idx + 1)] == &default {
            if idx < count_in_mem {
                let mut buf = vec![0; meta_item_size * 2];
                (*ptr)
                    .meta_file
                    .read_exact_at(&mut buf, (meta_item_size * (2 * idx)) as u64)
                    .unwrap();
                println!(
                    "untrusted domain, dummy meta idx = {:?}, buf = {:?}, p = {:?}",
                    idx, buf, p
                );
            } else {
                let mut buf = vec![0; meta_item_size * 3];
                (*ptr)
                    .meta_file
                    .read_exact_at(
                        &mut buf,
                        (meta_item_size * (count_in_mem * 2 + (idx - count_in_mem) * 3)) as u64,
                    )
                    .unwrap();
                println!(
                    "untrusted domain, dummy meta idx = {:?}, buf = {:?}, p = {:?}",
                    idx, buf, p
                );
            }
            continue;
        }
    }
}

// These extern "C" functions must match edl file

/// # Safety
///
/// meta_size and data_size must be divisible by 8
/// id_out must be a valid pointer to a u64
#[no_mangle]
pub extern "C" fn allocate_oram_storage(
    level: u32,
    snapshot_id: u64,
    is_latest: u8,
    count: u64,
    data_size: u64,
    meta_size: u64,
    id_out: *mut u64,
) {
    let mut m = LEVEL_TO_ORAM_INST.lock().unwrap();
    let id = m.entry(level).or_insert(0);
    //currentl we only handle the shuffle in the machine crash case
    if *id > 0 {
        assert!(is_latest != 0);
    }
    println!("id = {:?}", id);
    if *id == 0 {
        println!(
            "before allocing, level = {:?}, snapshot_id = {:?}",
            level, snapshot_id
        );
        let result = Box::new(UntrustedAllocation::new(
            level,
            snapshot_id,
            is_latest != 0,
            count as usize,
            data_size as usize,
            meta_size as usize,
        ));
        *id = Box::into_raw(result) as u64;
        #[cfg(debug_assertions)]
        debug_checks::add_id(*id);
    }
    unsafe {
        *id_out = *id;
    }
}

#[no_mangle]
pub extern "C" fn allocate_shuffle_manager(
    allocation_id: u64,
    z: u64,
    bin_size_in_block: usize,
    shuffle_id: *mut u64,
) {
    let storage = unsafe {
        core::mem::transmute::<_, *mut UntrustedAllocation>(allocation_id)
            .as_mut()
            .unwrap()
    };
    assert!(
        !storage.critical_section_flag.swap(true, Ordering::SeqCst),
        "Could not enter critical section when releasing storage"
    );

    let data_item_size = storage.data_item_size;
    let meta_item_size = storage.meta_item_size;

    let mut num_bins = 2 * z as usize * storage.count / bin_size_in_block;
    if num_bins == 0 {
        num_bins = 1;
    }
    let ratio = storage.count / storage.count_in_mem;
    assert!(ratio >= 1);

    LEVEL_TO_ORAM_INST
        .lock()
        .unwrap()
        .remove(&storage.level)
        .unwrap();
    assert!(
        storage.critical_section_flag.swap(false, Ordering::SeqCst),
        "Could not leave critical section when persisting storage"
    );
    #[cfg(debug_assertions)]
    debug_checks::remove_id(allocation_id);

    let shuffle_manager = Box::new(ShuffleManager::new(
        allocation_id,
        data_item_size,
        meta_item_size,
        num_bins,
        ratio,
    ));
    let id = Box::into_raw(shuffle_manager) as u64;
    SHUFFLE_MANAGER_ID.store(id, Ordering::SeqCst);
    unsafe {
        *shuffle_id = id;
    }
}

#[no_mangle]
pub extern "C" fn build_oram_from_shuffle_manager(shuffle_id: u64, allocation_id: u64) {
    assert_eq!(shuffle_id, SHUFFLE_MANAGER_ID.load(Ordering::SeqCst));
    SHUFFLE_MANAGER_ID.store(0, Ordering::SeqCst);
    let manager =
        unsafe { Box::from_raw(core::mem::transmute::<_, *mut ShuffleManager>(shuffle_id)) };
    assert_eq!(manager.storage_id, allocation_id);
    let storage = unsafe {
        core::mem::transmute::<_, *mut UntrustedAllocation>(allocation_id)
            .as_mut()
            .unwrap()
    };
    //release the space,
    drop(manager);
    //delete shuffle files
    {
        //read from disk
        let path = Path::new("./");
        for entry in fs::read_dir(path).expect("reading directory fails") {
            if let Ok(entry) = entry {
                let file = entry.path();
                let filename = file.to_str().unwrap();

                if filename.contains("shuffle_") && !filename.contains("nonce") {
                    remove_file(file).unwrap();
                }
            }
        }
    }
    let _release_mem = unsafe { libc::malloc_trim(0) };

    //no need to deal with ptr_file
    assert!(LEVEL_TO_ORAM_INST
        .lock()
        .unwrap()
        .insert(storage.level, allocation_id)
        .is_none());
    #[cfg(debug_assertions)]
    debug_checks::add_id(allocation_id);
}

/// # Safety
///
/// id must be a valid id previously returned by allocate_oram_storage
pub unsafe fn release_oram_storage(id: u64) {
    let ptr: *mut UntrustedAllocation = core::mem::transmute(id);
    assert!(
        !(*ptr).critical_section_flag.swap(true, Ordering::SeqCst),
        "Could not enter critical section when releasing storage"
    );
    LEVEL_TO_ORAM_INST.lock().unwrap().remove(&(*ptr).level);
    let _get_dropped = Box::<UntrustedAllocation>::from_raw(ptr);
    #[cfg(debug_assertions)]
    debug_checks::remove_id(id);
}

pub fn release_all_oram_storage() {
    let ids = LEVEL_TO_ORAM_INST
        .lock()
        .unwrap()
        .values()
        .cloned()
        .collect::<Vec<_>>();
    for id in ids {
        unsafe {
            release_oram_storage(id);
        }
    }
}

#[no_mangle]
pub unsafe extern "C" fn persist_oram_storage(
    level: u32,
    snapshot_id: u64,
    is_volatile: u8,
    id: u64,
) {
    println!("begin persist_oram_storage");
    #[cfg(debug_assertions)]
    debug_checks::check_id(id);
    let ptr: *mut UntrustedAllocation = core::mem::transmute(id);
    assert!(
        !(*ptr).critical_section_flag.swap(true, Ordering::SeqCst),
        "Could not enter critical section when checking out storage"
    );
    assert_eq!(level, (*ptr).level);

    //because we do not persist various versions
    let data_item_size = (*ptr).data_item_size;
    let meta_item_size = (*ptr).meta_item_size;
    let count_in_mem = (*ptr).count_in_mem;
    let data = core::slice::from_raw_parts((*ptr).data_pointer, 2 * count_in_mem * data_item_size);
    let meta = core::slice::from_raw_parts((*ptr).meta_pointer, 2 * count_in_mem * meta_item_size);
    let ptrs_m_mut = &mut (*ptr).ptrs;

    //on disk persistence
    if is_volatile == 0 {
        let ptrs_m = ptrs_m_mut.clone(); //avoid blocking access
        clear_all_sts(ptrs_m_mut, usize::MAX);
        let old_snapshot_id = LAST_ON_DISK_SNAPSHOT_ID.load(Ordering::SeqCst);
        let old_ptr_file_name = PathBuf::from(
            "ptr_".to_string() + &old_snapshot_id.to_string() + "-" + &level.to_string(),
        );
        let mut old_ptr_file = OpenOptions::new()
            .create(true)
            .write(true)
            .read(true)
            .open(&old_ptr_file_name)
            .unwrap();
        let mut ptrs_d = Vec::new();
        old_ptr_file.read_to_end(&mut ptrs_d).unwrap(); //TODO: optimization

        for idx in 1..count_in_mem {
            let (sts_on_disk, _, p_src) = get_sts_ptr(&ptrs_m, idx);
            let (old_sts_on_disk, old_sts_in_mem, mut p_dst) = get_sts_ptr(&ptrs_d, idx);
            assert!(p_src < 2 && p_dst < 2); //for in memory part, p cannot be larger than 1
            assert_eq!(old_sts_on_disk || old_sts_in_mem, false);
            if sts_on_disk {
                // update exists
                p_dst = p_dst ^ 1;
                set_ptr(&mut ptrs_d, idx, p_dst);

                let b_idx_m = 2 * idx + p_src;
                let e_idx_m = 2 * idx + p_src + 1;
                let b_idx_d = 2 * idx + p_dst;
                (*ptr)
                    .data_file
                    .write_all_at(
                        &data[b_idx_m * data_item_size..e_idx_m * data_item_size],
                        (b_idx_d * data_item_size) as u64,
                    )
                    .unwrap();
                (*ptr)
                    .meta_file
                    .write_all_at(
                        &meta[b_idx_m * meta_item_size..e_idx_m * meta_item_size],
                        (b_idx_d * meta_item_size) as u64,
                    )
                    .unwrap();
            }
        }

        //on disk snapshot switch
        (&mut ptrs_d[count_in_mem / 2..]).copy_from_slice(&ptrs_m[count_in_mem / 2..]);
        clear_all_sts(&mut ptrs_d, usize::MAX);

        let new_ptr_file_name =
            PathBuf::from("ptr_".to_string() + &snapshot_id.to_string() + "-" + &level.to_string());
        let mut new_ptr_file = OpenOptions::new()
            .create(true)
            .write(true)
            .read(true)
            .open(&new_ptr_file_name)
            .unwrap();

        new_ptr_file.write_all(&ptrs_d).unwrap();

        (*ptr).data_file.sync_all().unwrap();
        (*ptr).meta_file.sync_all().unwrap();
        new_ptr_file.sync_all().unwrap();
        posix_fadvise(
            (*ptr).data_file.as_raw_fd(),
            0,
            0,
            PosixFadviseAdvice::POSIX_FADV_DONTNEED,
        )
        .unwrap();
        posix_fadvise(
            (*ptr).meta_file.as_raw_fd(),
            0,
            0,
            PosixFadviseAdvice::POSIX_FADV_DONTNEED,
        )
        .unwrap();
        posix_fadvise(
            new_ptr_file.as_raw_fd(),
            0,
            0,
            PosixFadviseAdvice::POSIX_FADV_DONTNEED,
        )
        .unwrap();
    } else {
        //in mem snapshot switch
        clear_all_in_mem_sts(ptrs_m_mut, count_in_mem - 1);
    }

    assert!(
        (*ptr).critical_section_flag.swap(false, Ordering::SeqCst),
        "Could not leave critical section when persisting storage"
    );
    println!("end persist_oram_storage");
}

/// # Safety
///
/// idx must point to a buffer of length idx_len
/// databuf must point to a buffer of length databuf_len
/// metabuf must point to a buffer of length metabuf_len
///
/// id must be a valid id previously returned by allocate_oram_storage
///
/// databuf_len must be equal to idx_len * data_item_size,
/// where data_item_size was passed when allocating storage.
///
/// metabuf_len must be equal to idx_len * meta_item_size,
/// where meta_item_size was passed when allocating storage.
///
/// All indices must be in bounds, less than count that was passed when
/// allocaitng.
#[no_mangle]
pub unsafe extern "C" fn checkout_oram_storage(
    id: u64,
    idx: *const u64,
    idx_len: usize,
    databuf: *mut u8,
    databuf_len: usize,
    metabuf: *mut u8,
    metabuf_len: usize,
) {
    #[cfg(debug_assertions)]
    debug_checks::check_id(id);
    let ptr: *const UntrustedAllocation = core::mem::transmute(id);
    assert!(
        !(*ptr).critical_section_flag.swap(true, Ordering::SeqCst),
        "Could not enter critical section when checking out storage"
    );
    assert!(
        !(*ptr).checkout_flag.swap(true, Ordering::SeqCst),
        "illegal checkout"
    );

    let count_in_mem = (*ptr).count_in_mem;
    let data_item_size = (*ptr).data_item_size;
    let meta_item_size = (*ptr).meta_item_size;
    assert!(idx_len * data_item_size == databuf_len);
    assert!(idx_len * meta_item_size == metabuf_len);

    let ptrs = &(*ptr).ptrs;
    let indices = core::slice::from_raw_parts(idx, idx_len);
    let databuf_s = core::slice::from_raw_parts_mut(databuf, databuf_len);
    let metabuf_s = core::slice::from_raw_parts_mut(metabuf, metabuf_len);

    let first_treetop_index = indices
        .iter()
        .position(|idx| idx < &(*ptr).treetop_max_count)
        .expect("should be unreachable, at least one thing should be in the treetop");

    for (count, index) in indices.iter().enumerate() {
        let index = *index as usize;
        let p = get_sts_ptr(ptrs, index).2;
        if count < first_treetop_index {
            (*ptr)
                .data_file
                .read_exact_at(
                    &mut databuf_s[data_item_size * count..data_item_size * (count + 1)],
                    (data_item_size * (count_in_mem * 2 + (index - count_in_mem) * 3 + p)) as u64,
                )
                .unwrap();
        } else {
            assert!(p < 2);
            core::ptr::copy_nonoverlapping(
                (*ptr).data_pointer.add(data_item_size * (index * 2 + p)),
                databuf.add(data_item_size * count),
                data_item_size,
            );
        }
    }

    for (count, index) in indices.iter().enumerate() {
        let index = *index as usize;
        let p = get_sts_ptr(ptrs, index).2;
        if count < first_treetop_index {
            (*ptr)
                .meta_file
                .read_exact_at(
                    &mut metabuf_s[meta_item_size * count..meta_item_size * (count + 1)],
                    (meta_item_size * (count_in_mem * 2 + (index - count_in_mem) * 3 + p)) as u64,
                )
                .unwrap();
        } else {
            assert!(p < 2);
            core::ptr::copy_nonoverlapping(
                (*ptr).meta_pointer.add(meta_item_size * (index * 2 + p)),
                metabuf.add(meta_item_size * count),
                meta_item_size,
            );
        }
    }

    assert!(
        (*ptr).critical_section_flag.swap(false, Ordering::SeqCst),
        "Could not leave critical section when checking out storage"
    );

    posix_fadvise(
        (*ptr).data_file.as_raw_fd(),
        0,
        0,
        PosixFadviseAdvice::POSIX_FADV_DONTNEED,
    )
    .unwrap();
    posix_fadvise(
        (*ptr).meta_file.as_raw_fd(),
        0,
        0,
        PosixFadviseAdvice::POSIX_FADV_DONTNEED,
    )
    .unwrap();
}

/// # Safety
///
/// idx must point to a buffer of length idx_len
/// databuf must point to a buffer of length databuf_len
/// metabuf must point to a buffer of length metabuf_len
///
/// id must be a valid id previously returned by allocate_oram_storage
///
/// databuf_len must be equal to idx_len * data_item_size,
/// where data_item_size was passed when allocating storage.
///
/// metabuf_len must be equal to idx_len * meta_item_size,
/// where meta_item_size was passed when allocating storage.
///
/// All indices must be in bounds, less than count that was passed when
/// allocaitng.
#[no_mangle]
pub unsafe extern "C" fn checkin_oram_storage(
    id: u64,
    idx: *const u64,
    idx_len: usize,
    databuf: *const u8,
    databuf_len: usize,
    metabuf: *const u8,
    metabuf_len: usize,
) {
    #[cfg(debug_assertions)]
    debug_checks::check_id(id);
    let ptr: *mut UntrustedAllocation = core::mem::transmute(id);
    assert!(
        !(*ptr).critical_section_flag.swap(true, Ordering::SeqCst),
        "Could not enter critical section when checking in storage"
    );
    assert!(
        (*ptr).checkout_flag.swap(false, Ordering::SeqCst),
        "illegal checkin"
    );

    let count_in_mem = (*ptr).count_in_mem;
    let data_item_size = (*ptr).data_item_size;
    let meta_item_size = (*ptr).meta_item_size;
    assert!(idx_len * data_item_size == databuf_len);
    assert!(idx_len * meta_item_size == metabuf_len);

    let ptrs = &mut (*ptr).ptrs;
    let indices = core::slice::from_raw_parts(idx, idx_len);
    let databuf_s = core::slice::from_raw_parts(databuf, databuf_len);
    let metabuf_s = core::slice::from_raw_parts(metabuf, metabuf_len);

    let first_treetop_index = indices
        .iter()
        .position(|idx| idx < &(*ptr).treetop_max_count)
        .expect("should be unreachable, at least one thing should be in the treetop");

    // First step: Do the part that's on the disk
    // Second step: Do the part that's in the treetop
    for (count, index) in indices.iter().enumerate() {
        let index = *index as usize;
        if count < first_treetop_index {
            let (sts_on_disk, _, mut p) = get_sts_ptr(ptrs, index);
            if !sts_on_disk {
                p = (p + 1) % 3;
            }
            set_ptr(ptrs, index, p);
            (*ptr)
                .data_file
                .write_all_at(
                    &databuf_s[data_item_size * count..data_item_size * (count + 1)],
                    (data_item_size * (count_in_mem * 2 + (index - count_in_mem) * 3 + p)) as u64,
                )
                .unwrap();
        } else {
            let (_, sts_in_mem, mut p) = get_sts_ptr(ptrs, index);
            assert!(p < 2);
            if !sts_in_mem {
                p = p ^ 1;
            }
            set_ptr(ptrs, index, p);
            core::ptr::copy_nonoverlapping(
                databuf.add(data_item_size * count),
                (*ptr).data_pointer.add(data_item_size * (index * 2 + p)),
                data_item_size,
            );
        }
    }

    for (count, index) in indices.iter().enumerate() {
        let index = *index as usize;
        let (sts_on_disk, sts_in_mem, p) = get_sts_ptr(ptrs, index);
        assert_eq!(sts_in_mem && sts_on_disk, true);
        if count < first_treetop_index {
            (*ptr)
                .meta_file
                .write_all_at(
                    &metabuf_s[meta_item_size * count..meta_item_size * (count + 1)],
                    (meta_item_size * (count_in_mem * 2 + (index - count_in_mem) * 3 + p)) as u64,
                )
                .unwrap();
        } else {
            core::ptr::copy_nonoverlapping(
                metabuf.add(meta_item_size * count),
                (*ptr).meta_pointer.add(meta_item_size * (index * 2 + p)),
                meta_item_size,
            );
        }
    }

    assert!(
        (*ptr).critical_section_flag.swap(false, Ordering::SeqCst),
        "Could not leave critical section when checking in storage"
    );
    (*ptr).data_file.sync_all().unwrap();
    (*ptr).meta_file.sync_all().unwrap();
    posix_fadvise(
        (*ptr).data_file.as_raw_fd(),
        0,
        0,
        PosixFadviseAdvice::POSIX_FADV_DONTNEED,
    )
    .unwrap();
    posix_fadvise(
        (*ptr).meta_file.as_raw_fd(),
        0,
        0,
        PosixFadviseAdvice::POSIX_FADV_DONTNEED,
    )
    .unwrap();
}

#[no_mangle]
pub extern "C" fn get_valid_snapshot_id(
    size_triv_pos_map: u64,
    snapshot_id: *mut u64,
    lifetime_id_from_meta: *mut u64,
) {
    let mut snapshot_to_tposmap = SNAPSHOT_TO_TPOSMAP.lock().unwrap();

    let mut id_to_len = BTreeMap::new();
    //read from disk
    let path = Path::new("./");
    let mut id_to_files = BTreeMap::new();
    for entry in fs::read_dir(path).expect("reading directory fails") {
        if let Ok(entry) = entry {
            let file = entry.path();
            let filename = file.to_str().unwrap();

            if filename.contains("trivial_posmap_") {
                lazy_static! {
                    static ref RE: Regex = Regex::new(r"trivial_posmap_(\d+)").unwrap();
                }
                for cap in RE.captures_iter(filename) {
                    let id = (&cap[1]).parse::<u64>().unwrap();
                    id_to_len.insert(id, entry.metadata().unwrap().len());
                    let files = id_to_files.entry(id).or_insert(vec![]);
                    files.push(file.clone());
                }
            } else {
                lazy_static! {
                    static ref RE: Regex = Regex::new(r"(\d+)-(\d+)").unwrap();
                }
                for cap in RE.captures_iter(filename) {
                    let id = (&cap[1]).parse::<u64>().unwrap();
                    let files = id_to_files.entry(id).or_insert(vec![]);
                    files.push(file.clone());
                }
            }
        }
    }

    println!("id_to_files = {:?}", id_to_files);
    let mut not_found = true;
    while not_found {
        let (id_mem, tposmap_len_mem) = {
            match snapshot_to_tposmap.last_key_value() {
                Some(pair) => (*pair.0, pair.1.len() as u64),
                None => (0, 0),
            }
        };

        let (id_disk, tposmap_len_disk) = {
            match id_to_len.last_key_value() {
                Some(pair) => (*pair.0, *pair.1),
                None => (0, 0),
            }
        };

        if id_mem != 0 && id_mem >= id_disk {
            if tposmap_len_mem == size_triv_pos_map {
                not_found = false;
                let tposmap = snapshot_to_tposmap.get(&id_mem).unwrap();
                //Notice: should be consistent with enclave/src/oram_manager/position_map
                let lifetime_id_buf: [u8; 8] = (&tposmap[48..56]).try_into().unwrap();
                println!("id_mem = {:?}", id_mem);
                unsafe {
                    *snapshot_id = id_mem;
                    *lifetime_id_from_meta = u64::from_ne_bytes(lifetime_id_buf);
                }
            } else {
                snapshot_to_tposmap.remove(&id_mem);
                SNAPSHOT_TO_STASH.lock().unwrap().remove(&id_mem);
                SNAPSHOT_TO_TREETOP.lock().unwrap().remove(&id_mem);
                SNAPSHOT_TO_MROOTS.lock().unwrap().remove(&id_mem);
            }
        } else if id_disk != 0 {
            if tposmap_len_disk == size_triv_pos_map {
                not_found = false;
                let mut tposmap = Vec::new();
                if let Ok(mut f) = File::open(&PathBuf::from(
                    "trivial_posmap_".to_string() + &id_disk.to_string(),
                )) {
                    f.read_to_end(&mut tposmap).unwrap();
                };
                //Notice: should be consistent with enclave/src/oram_manager/position_map
                let lifetime_id_buf: [u8; 8] = (&tposmap[48..56]).try_into().unwrap();
                println!("id_disk = {:?}", id_disk);
                unsafe {
                    *snapshot_id = id_disk;
                    *lifetime_id_from_meta = u64::from_ne_bytes(lifetime_id_buf);
                }
                //remove other files
                id_to_files.remove(&id_disk);
                for (_, files) in id_to_files.iter() {
                    for file in files {
                        remove_file(file).unwrap();
                    }
                }
            } else {
                id_to_len.remove(&id_disk);
                //remove related files
                for file in id_to_files.get(&id_disk).unwrap() {
                    remove_file(file).unwrap();
                }
            }
        } else {
            unsafe { *snapshot_id = 0 };
            not_found = false;
        }
    }
    LAST_ON_DISK_SNAPSHOT_ID.store(unsafe { *snapshot_id }, Ordering::SeqCst);
}

#[no_mangle]
pub extern "C" fn persist_stash(
    new_stash_data: *const u8,
    new_stash_data_len: usize,
    new_stash_meta: *const u8,
    new_stash_meta_len: usize,
    level: u32,
    new_snapshot_id: u64,
    is_volatile: u8,
) {
    println!(
        "begin persist_stash level = {:?}, new_snapshot_id = {:?}",
        level, new_snapshot_id
    );
    let new_stash_data = unsafe { slice::from_raw_parts(new_stash_data, new_stash_data_len) };
    let new_stash_meta = unsafe { slice::from_raw_parts(new_stash_meta, new_stash_meta_len) };
    let mut state_map = SNAPSHOT_TO_STASH.lock().unwrap();
    let state = state_map.entry(new_snapshot_id).or_insert(BTreeMap::new());
    state.insert(level, (new_stash_data.to_vec(), new_stash_meta.to_vec()));

    if is_volatile == 0 {
        let stash_data_file_name = PathBuf::from(
            "stash_data_".to_string() + &new_snapshot_id.to_string() + "-" + &level.to_string(),
        );
        let stash_meta_file_name = PathBuf::from(
            "stash_meta_".to_string() + &new_snapshot_id.to_string() + "-" + &level.to_string(),
        );
        if let Ok(mut f) = File::create(&stash_data_file_name) {
            f.write_all(new_stash_data).unwrap();
        };
        if let Ok(mut f) = File::create(&stash_meta_file_name) {
            f.write_all(new_stash_meta).unwrap();
        };
    }
    println!("end persist_stash");
}

#[no_mangle]
pub extern "C" fn recover_stash(
    stash_data: *mut u8,
    stash_data_len: usize,
    stash_meta: *mut u8,
    stash_meta_len: usize,
    level: u32,
    snapshot_id: u64,
) {
    println!(
        "begin recover_stash level = {:?}, new_snapshot_id = {:?}",
        level, snapshot_id
    );
    let stash_data = unsafe { slice::from_raw_parts_mut(stash_data, stash_data_len) };
    let stash_meta = unsafe { slice::from_raw_parts_mut(stash_meta, stash_meta_len) };
    let state_map = SNAPSHOT_TO_STASH.lock().unwrap();
    let state = state_map.get(&snapshot_id);
    match state {
        Some(all_stash) => {
            let (data, meta) = all_stash.get(&level).unwrap();
            stash_data.copy_from_slice(data);
            stash_meta.copy_from_slice(meta);
        }
        None => {
            let stash_data_file_name = PathBuf::from(
                "stash_data_".to_string() + &snapshot_id.to_string() + "-" + &level.to_string(),
            );
            let stash_meta_file_name = PathBuf::from(
                "stash_meta_".to_string() + &snapshot_id.to_string() + "-" + &level.to_string(),
            );

            if let Ok(mut f) = File::open(&stash_data_file_name) {
                f.read_exact(stash_data).unwrap();
            };
            if let Ok(mut f) = File::open(&stash_meta_file_name) {
                f.read_exact(stash_meta).unwrap();
            };
        }
    }
    println!("end recover_stash");
}

#[no_mangle]
pub extern "C" fn persist_treetop(
    new_data: *const u8,
    new_data_len: usize,
    new_meta: *const u8,
    new_meta_len: usize,
    level: u32,
    new_snapshot_id: u64,
    is_volatile: u8,
) {
    println!(
        "begin persist_treetop level = {:?}, new_snapshot_id = {:?}",
        level, new_snapshot_id
    );
    let new_data = unsafe { slice::from_raw_parts(new_data, new_data_len) };
    let new_meta = unsafe { slice::from_raw_parts(new_meta, new_meta_len) };
    let mut state_map = SNAPSHOT_TO_TREETOP.lock().unwrap();
    let state = state_map.entry(new_snapshot_id).or_insert(BTreeMap::new());
    state.insert(level, (new_data.to_vec(), new_meta.to_vec()));

    if is_volatile == 0 {
        let data_file_name = PathBuf::from(
            "treetop_data_".to_string() + &new_snapshot_id.to_string() + "-" + &level.to_string(),
        );
        let meta_file_name = PathBuf::from(
            "treetop_meta_".to_string() + &new_snapshot_id.to_string() + "-" + &level.to_string(),
        );
        if let Ok(mut f) = File::create(&data_file_name) {
            f.write_all(new_data).unwrap();
        };
        if let Ok(mut f) = File::create(&meta_file_name) {
            f.write_all(new_meta).unwrap();
        };
    }
    println!("end persist_treetop");
}

#[no_mangle]
pub extern "C" fn recover_treetop(
    data: *mut u8,
    data_len: usize,
    meta: *mut u8,
    meta_len: usize,
    level: u32,
    snapshot_id: u64,
) {
    println!(
        "begin recover_treetop level = {:?}, new_snapshot_id = {:?}",
        level, snapshot_id
    );
    let data = unsafe { slice::from_raw_parts_mut(data, data_len) };
    let meta = unsafe { slice::from_raw_parts_mut(meta, meta_len) };
    let state_map = SNAPSHOT_TO_TREETOP.lock().unwrap();
    let state = state_map.get(&snapshot_id);
    match state {
        Some(all_treetop) => {
            let (d, m) = all_treetop.get(&level).unwrap();
            data.copy_from_slice(d);
            meta.copy_from_slice(m);
        }
        None => {
            let data_file_name = PathBuf::from(
                "treetop_data_".to_string() + &snapshot_id.to_string() + "-" + &level.to_string(),
            );
            let meta_file_name = PathBuf::from(
                "treetop_meta_".to_string() + &snapshot_id.to_string() + "-" + &level.to_string(),
            );

            if let Ok(mut f) = File::open(&data_file_name) {
                f.read_exact(data).unwrap();
            };
            if let Ok(mut f) = File::open(&meta_file_name) {
                f.read_exact(meta).unwrap();
            };
        }
    }
    println!("end recover_treetop");
}

#[no_mangle]
pub extern "C" fn persist_merkle_roots(
    new_roots: *const u8,
    new_roots_len: usize,
    level: u32,
    new_snapshot_id: u64,
    is_volatile: u8,
) {
    println!(
        "begin persist_merkle_roots level = {:?}, new_snapshot_id = {:?}",
        level, new_snapshot_id
    );
    let new_roots = unsafe { slice::from_raw_parts(new_roots, new_roots_len) };
    let mut state_map = SNAPSHOT_TO_MROOTS.lock().unwrap();
    let state = state_map.entry(new_snapshot_id).or_insert(BTreeMap::new());
    state.insert(level, new_roots.to_vec());

    if is_volatile == 0 {
        let data_file_name = PathBuf::from(
            "merkle_roots_".to_string() + &new_snapshot_id.to_string() + "-" + &level.to_string(),
        );
        if let Ok(mut f) = File::create(&data_file_name) {
            f.write_all(new_roots).unwrap();
        };
    }
    println!("end persist_merkle_roots");
}

#[no_mangle]
pub extern "C" fn recover_merkle_roots(
    roots: *mut u8,
    roots_len: usize,
    level: u32,
    snapshot_id: u64,
) {
    println!(
        "begin recover_merkle_roots level = {:?}, new_snapshot_id = {:?}",
        level, snapshot_id
    );
    let roots = unsafe { slice::from_raw_parts_mut(roots, roots_len) };
    let state_map = SNAPSHOT_TO_MROOTS.lock().unwrap();
    let state = state_map.get(&snapshot_id);
    match state {
        Some(all_roots) => {
            let d = all_roots.get(&level).unwrap();
            roots.copy_from_slice(d);
        }
        None => {
            let data_file_name = PathBuf::from(
                "merkle_roots_".to_string() + &snapshot_id.to_string() + "-" + &level.to_string(),
            );
            if let Ok(mut f) = File::open(&data_file_name) {
                f.read_exact(roots).unwrap();
            };
        }
    }
    println!("end recover_merkle_roots");
}

#[no_mangle]
pub extern "C" fn persist_trivial_posmap(
    new_posmap: *const u8,
    new_posmap_len: usize,
    new_snapshot_id: u64,
    is_volatile: u8,
) {
    println!(
        "begin persist_trivial_posmap new_snapshot_id = {:?}",
        new_snapshot_id
    );
    let new_posmap = unsafe { slice::from_raw_parts(new_posmap, new_posmap_len) };
    let mut state_map = SNAPSHOT_TO_TPOSMAP.lock().unwrap();
    state_map.insert(new_snapshot_id, new_posmap.to_vec());

    // Remove stale in-memory states
    SNAPSHOT_TO_STASH
        .lock()
        .unwrap()
        .retain(|&k, _| k == new_snapshot_id);
    SNAPSHOT_TO_TREETOP
        .lock()
        .unwrap()
        .retain(|&k, _| k == new_snapshot_id);
    SNAPSHOT_TO_MROOTS
        .lock()
        .unwrap()
        .retain(|&k, _| k == new_snapshot_id);
    state_map.retain(|&k, _| k == new_snapshot_id);

    if is_volatile == 0 {
        let data_file_name =
            PathBuf::from("trivial_posmap_".to_string() + &new_snapshot_id.to_string());
        if let Ok(mut f) = File::create(&data_file_name) {
            f.write_all(new_posmap).unwrap();
        };
        LAST_ON_DISK_SNAPSHOT_ID.store(new_snapshot_id, Ordering::SeqCst);
        // Delete stale files
        // First step: read from disk
        let path = Path::new("./");
        let mut id_to_files = BTreeMap::new();
        for entry in fs::read_dir(path).expect("reading directory fails") {
            if let Ok(entry) = entry {
                let file = entry.path();
                let filename = file.to_str().unwrap();

                if filename.contains("trivial_posmap_") {
                    lazy_static! {
                        static ref RE: Regex = Regex::new(r"trivial_posmap_(\d+)").unwrap();
                    }
                    for cap in RE.captures_iter(filename) {
                        let id = (&cap[1]).parse::<u64>().unwrap();
                        let files = id_to_files.entry(id).or_insert(vec![]);
                        files.push(file.clone());
                    }
                } else {
                    lazy_static! {
                        static ref RE: Regex = Regex::new(r"(\d+)-(\d+)").unwrap();
                    }
                    for cap in RE.captures_iter(filename) {
                        let id = (&cap[1]).parse::<u64>().unwrap();
                        let files = id_to_files.entry(id).or_insert(vec![]);
                        files.push(file.clone());
                    }
                }
            }
        }
        // Second step: remove
        id_to_files.remove(&new_snapshot_id);
        for (_, files) in id_to_files.iter() {
            for file in files {
                remove_file(file).unwrap();
            }
        }
    }
    println!("end persist_trivial_posmap");
}

#[no_mangle]
pub extern "C" fn recover_trivial_posmap(posmap: *mut u8, posmap_len: usize, snapshot_id: u64) {
    println!(
        "begin recover_trivial_posmap new_snapshot_id = {:?}",
        snapshot_id
    );
    let posmap = unsafe { slice::from_raw_parts_mut(posmap, posmap_len) };
    let state_map = SNAPSHOT_TO_TPOSMAP.lock().unwrap();
    let state = state_map.get(&snapshot_id);
    match state {
        Some(d) => {
            posmap.copy_from_slice(d);
        }
        None => {
            let data_file_name =
                PathBuf::from("trivial_posmap_".to_string() + &snapshot_id.to_string());
            if let Ok(mut f) = File::open(&data_file_name) {
                f.read_exact(posmap).unwrap();
            };
        }
    }
    println!("end recover_trivial_posmap");
}

#[no_mangle]
pub extern "C" fn shuffle_pull_buckets(
    shuffle_id: u64,
    b_idx: usize,
    e_idx: usize,
    data: *mut u8,
    data_size: usize,
    meta: *mut u8,
    meta_size: usize,
) {
    assert_eq!(shuffle_id, SHUFFLE_MANAGER_ID.load(Ordering::SeqCst));
    let manager = unsafe {
        (core::mem::transmute::<_, *mut ShuffleManager>(shuffle_id))
            .as_mut()
            .unwrap()
    };
    //TODO: may need lock
    let data = unsafe { core::slice::from_raw_parts_mut(data, data_size) };
    let meta = unsafe { core::slice::from_raw_parts_mut(meta, meta_size) };
    manager.pull_buckets(b_idx, e_idx, data, meta);
}

#[no_mangle]
pub extern "C" fn shuffle_pull_bin(
    shuffle_id: u64,
    tid: usize,
    cur_bin_num: usize,
    bin_type: u8,
    bin_size: *mut usize,
    data_item_size: usize,
    meta_item_size: usize,
    has_data: u8,
    has_meta: u8,
    nonce_size: usize,
    hash_size: usize,
    data_ptr: *mut usize,
    meta_ptr: *mut usize,
    nonce_ptr: *mut usize,
    hash_ptr: *mut usize,
) {
    assert_eq!(shuffle_id, SHUFFLE_MANAGER_ID.load(Ordering::SeqCst));
    let manager = unsafe {
        (core::mem::transmute::<_, *mut ShuffleManager>(shuffle_id))
            .as_mut()
            .unwrap()
    };
    //TODO: may need lock
    let bin_size = unsafe { bin_size.as_mut().unwrap() };
    manager.pull_bin(
        tid,
        cur_bin_num,
        bin_type,
        bin_size,
        data_item_size,
        meta_item_size,
        has_data != 0,
        has_meta != 0,
        nonce_size,
        hash_size,
    );
    let mut tmp_buf = manager.tmp_buf[tid].lock().unwrap();
    unsafe {
        *data_ptr = (&mut tmp_buf.0) as *mut Vec<u8> as usize;
        *meta_ptr = (&mut tmp_buf.1) as *mut Vec<u8> as usize;
        *nonce_ptr = (&mut tmp_buf.2) as *mut Vec<u8> as usize;
        *hash_ptr = (&mut tmp_buf.3) as *mut Vec<u8> as usize;
    }
}

#[no_mangle]
pub extern "C" fn shuffle_push_buckets_pre(
    shuffle_id: u64,
    tid: usize,
    data_size: usize,
    meta_size: usize,
    data_ptr: *mut usize,
    meta_ptr: *mut usize,
) {
    assert_eq!(shuffle_id, SHUFFLE_MANAGER_ID.load(Ordering::SeqCst));
    let manager = unsafe {
        (core::mem::transmute::<_, *mut ShuffleManager>(shuffle_id))
            .as_mut()
            .unwrap()
    };
    let mut tmp_buf = manager.tmp_buf[tid].lock().unwrap();
    *tmp_buf = (
        vec![0u8; data_size],
        vec![0u8; meta_size],
        Vec::new(),
        Vec::new(),
    );
    unsafe {
        *data_ptr = (&mut tmp_buf.0) as *mut Vec<u8> as usize;
        *meta_ptr = (&mut tmp_buf.1) as *mut Vec<u8> as usize;
    }
}

#[no_mangle]
pub extern "C" fn shuffle_push_buckets(shuffle_id: u64, tid: usize, b_idx: usize, e_idx: usize) {
    assert_eq!(shuffle_id, SHUFFLE_MANAGER_ID.load(Ordering::SeqCst));
    let manager = unsafe {
        (core::mem::transmute::<_, *mut ShuffleManager>(shuffle_id))
            .as_mut()
            .unwrap()
    };
    //TODO: may need lock
    manager.push_buckets(tid, b_idx, e_idx);
}

#[no_mangle]
pub extern "C" fn shuffle_push_bin_pre(
    shuffle_id: u64,
    tid: usize,
    data_size: usize,
    meta_size: usize,
    nonce_size: usize,
    hash_size: usize,
    data_ptr: *mut usize,
    meta_ptr: *mut usize,
    nonce_ptr: *mut usize,
    hash_ptr: *mut usize,
) {
    assert_eq!(shuffle_id, SHUFFLE_MANAGER_ID.load(Ordering::SeqCst));
    let manager = unsafe {
        (core::mem::transmute::<_, *mut ShuffleManager>(shuffle_id))
            .as_mut()
            .unwrap()
    };
    let mut tmp_buf = manager.tmp_buf[tid].lock().unwrap();
    *tmp_buf = (
        vec![0u8; data_size],
        vec![0u8; meta_size],
        vec![0u8; nonce_size],
        vec![0u8; hash_size],
    );
    unsafe {
        *data_ptr = (&mut tmp_buf.0) as *mut Vec<u8> as usize;
        *meta_ptr = (&mut tmp_buf.1) as *mut Vec<u8> as usize;
        *nonce_ptr = (&mut tmp_buf.2) as *mut Vec<u8> as usize;
        *hash_ptr = (&mut tmp_buf.3) as *mut Vec<u8> as usize;
    }
}

#[no_mangle]
pub extern "C" fn shuffle_push_bin(shuffle_id: u64, tid: usize, cur_bin_num: usize, bin_type: u8) {
    assert_eq!(shuffle_id, SHUFFLE_MANAGER_ID.load(Ordering::SeqCst));
    let manager = unsafe {
        (core::mem::transmute::<_, *mut ShuffleManager>(shuffle_id))
            .as_mut()
            .unwrap()
    };
    //TODO: may need lock
    manager.push_bin(tid, cur_bin_num, bin_type);
}

#[no_mangle]
pub extern "C" fn shuffle_push_tmp_posmap(
    data_size: usize,
    nonce_size: usize,
    hash_size: usize,
    data_ptr: *mut usize,
    nonce_ptr: *mut usize,
    hash_ptr: *mut usize,
) {
    let mut t = TMP_POS_MAP.lock().unwrap();
    t.0.resize(data_size, 0);
    t.1.resize(nonce_size, 0);
    t.2.resize(hash_size, 0);
    unsafe {
        *data_ptr = (&mut t.0) as *mut Vec<u8> as usize;
        *nonce_ptr = (&mut t.1) as *mut Vec<u8> as usize;
        *hash_ptr = (&mut t.2) as *mut Vec<u8> as usize;
    }
}
#[no_mangle]
pub extern "C" fn shuffle_pull_tmp_posmap(
    data_ptr: *mut usize,
    nonce_ptr: *mut usize,
    hash_ptr: *mut usize,
) {
    let t = TMP_POS_MAP.lock().unwrap();
    unsafe {
        *data_ptr = (&t.0) as *const Vec<u8> as usize;
        *nonce_ptr = (&t.1) as *const Vec<u8> as usize;
        *hash_ptr = (&t.2) as *const Vec<u8> as usize;
    }
}

#[no_mangle]
pub extern "C" fn shuffle_release_tmp_posmap() {
    *TMP_POS_MAP.lock().unwrap() = (Vec::new(), Vec::new(), Vec::new());
}

#[no_mangle]
pub extern "C" fn bin_switch(shuffle_id: u64) {
    assert_eq!(shuffle_id, SHUFFLE_MANAGER_ID.load(Ordering::SeqCst));
    let manager = unsafe {
        (core::mem::transmute::<_, *mut ShuffleManager>(shuffle_id))
            .as_mut()
            .unwrap()
    };
    //TODO: may need lock
    manager.bin_switch();
}

#[no_mangle]
pub extern "C" fn set_fixed_bin_size(
    shuffle_id: u64,
    data_bin_size: u64,
    meta_bin_size: u64,
    src_bin_size: u64,
    dst_bin_size: u64,
) {
    assert_eq!(shuffle_id, SHUFFLE_MANAGER_ID.load(Ordering::SeqCst));
    let manager = unsafe {
        (core::mem::transmute::<_, *mut ShuffleManager>(shuffle_id))
            .as_mut()
            .unwrap()
    };
    //TODO: may need lock
    manager.set_fixed_bin_size(data_bin_size, meta_bin_size, src_bin_size, dst_bin_size);
}

#[no_mangle]
pub extern "C" fn clear_content(shuffle_id: u64) {
    assert_eq!(shuffle_id, SHUFFLE_MANAGER_ID.load(Ordering::SeqCst));
    let manager = unsafe {
        (core::mem::transmute::<_, *mut ShuffleManager>(shuffle_id))
            .as_mut()
            .unwrap()
    };
    //TODO: may need lock
    manager.clear_content();
}

// This module is only used in debug builds, it allows us to ensure that an id
// is valid before we cast it to a pointer, and give nicer asserts if it isn't
#[cfg(debug_assertions)]
mod debug_checks {
    use std::{collections::BTreeSet, sync::Mutex};

    pub fn add_id(id: u64) {
        let mut lk = VALID_IDS.lock().unwrap();
        assert!(!lk.contains(&id), "id already exists");
        lk.insert(id);
    }
    pub fn remove_id(id: u64) {
        let mut lk = VALID_IDS.lock().unwrap();
        assert!(lk.contains(&id), "can't remove non-existant id");
        lk.remove(&id);
    }
    pub fn check_id(id: u64) {
        let lk = VALID_IDS.lock().unwrap();
        assert!(lk.contains(&id), "invalid id passed from enclave");
    }

    lazy_static::lazy_static! {
        static ref VALID_IDS: Mutex<BTreeSet<u64>> = Mutex::new(Default::default());
    }
}<|MERGE_RESOLUTION|>--- conflicted
+++ resolved
@@ -69,12 +69,8 @@
     ///
     /// Changing this number influences any ORAM storage objects created after the change,
     /// but not before. So, it should normally be changed during enclave init, if at all.
-<<<<<<< HEAD
-    pub static ref TREETOP_CACHING_THRESHOLD_LOG2: AtomicU32 = AtomicU32::new(25u32-1u32.log2());
-=======
     /// And it should be consistent with the TREEMID_CACHING_THRESHOLD_LOG2 in oram_storage/mod.rs
-    pub static ref TREEMID_CACHING_THRESHOLD_LOG2: AtomicU32 = AtomicU32::new(33u32); // 8 GB
->>>>>>> 7058cd92
+    pub static ref TREEMID_CACHING_THRESHOLD_LOG2: AtomicU32 = AtomicU32::new(33u32-1u32.log2()); // 8 GB
 
     /// It is used to recover the already allocated ORAM tree
     /// by mapping the level id to oram pointer
