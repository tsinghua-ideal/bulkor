use crate::storage_ocalls::{get_sts_ptr, set_ptr, UntrustedAllocation};
use nix::fcntl::{posix_fadvise, PosixFadviseAdvice};
use std::fs::{self, remove_file, rename, File, OpenOptions};
use std::io::{Seek, SeekFrom, Write};
use std::os::unix::{fs::FileExt, io::AsRawFd};
use std::path::{Path, PathBuf};
use std::sync::atomic::Ordering;
pub struct ShuffleManager {
    pub storage_id: u64,
    data_size: usize, //Bucket data
    meta_size: usize, //Bucket meta (not block meta) plus extra
    num_bins: usize,
    num_bins_on_disk: usize,
    //after separation or before combination
    //denoted as idle bins
    data_bin_buf: Vec<(Vec<u8>, Vec<u8>, Vec<u8>)>,
    meta_bin_buf: Vec<(Vec<u8>, Vec<u8>, Vec<u8>)>,
    data_bin_file_idx: Vec<u64>,
    meta_bin_file_idx: Vec<u64>,
    data_bin_file: File,
    meta_bin_file: File,
    //bins used during shuffle
    //denoted as work bins
    //bin format: (data, meta, random_keys, nonce, hash)
    src_bins: Vec<(Vec<u8>, Vec<u8>, Vec<u8>, Vec<u8>, Vec<u8>)>,
    dst_bins: Vec<(Vec<u8>, Vec<u8>, Vec<u8>, Vec<u8>, Vec<u8>)>,
    src_bin_file_idx: Vec<u64>,
    dst_bin_file_idx: Vec<u64>,
    src_bin_file: File,
    dst_bin_file: File,
    //temp buf
    pub tmp_buf: (Vec<u8>, Vec<u8>, Vec<u8>, Vec<u8>, Vec<u8>),
}

impl ShuffleManager {
<<<<<<< HEAD
    pub fn new(storage_id: u64, data_size: usize, meta_size: usize, num_bins: usize) -> Self {
        let num_bins_on_disk = num_bins - num_bins / 1;
=======
    pub fn new(
        storage_id: u64,
        data_size: usize,
        meta_size: usize,
        num_bins: usize,
        in_memory_ratio: usize,
    ) -> Self {
        let num_bins_on_disk = num_bins - num_bins / in_memory_ratio;
>>>>>>> e8715159

        let data_bin_file_name = PathBuf::from("shuffle_data_bin");
        let meta_bin_file_name = PathBuf::from("shuffle_meta_bin");
        let data_bin_file = OpenOptions::new()
            .create(true)
            .write(true)
            .read(true)
            .open(&data_bin_file_name)
            .unwrap();
        let meta_bin_file = OpenOptions::new()
            .create(true)
            .write(true)
            .read(true)
            .open(&meta_bin_file_name)
            .unwrap();

        let src_bin_file_name = PathBuf::from("shuffle_src_bin");
        let dst_bin_file_name = PathBuf::from("shuffle_dst_bin");
        let src_bin_file = OpenOptions::new()
            .create(true)
            .write(true)
            .read(true)
            .open(&src_bin_file_name)
            .unwrap();
        let dst_bin_file = OpenOptions::new()
            .create(true)
            .write(true)
            .read(true)
            .open(&dst_bin_file_name)
            .unwrap();

        ShuffleManager {
            storage_id,
            data_size,
            meta_size,
            num_bins,
            num_bins_on_disk,
            data_bin_buf: vec![Default::default(); num_bins - num_bins_on_disk],
            meta_bin_buf: vec![Default::default(); num_bins - num_bins_on_disk],
            data_bin_file_idx: vec![u64::MAX; num_bins_on_disk],
            meta_bin_file_idx: vec![u64::MAX; num_bins_on_disk],
            data_bin_file,
            meta_bin_file,
            src_bins: vec![Default::default(); num_bins - num_bins_on_disk],
            dst_bins: vec![Default::default(); num_bins - num_bins_on_disk],
            src_bin_file_idx: vec![u64::MAX; num_bins_on_disk],
            dst_bin_file_idx: vec![u64::MAX; num_bins_on_disk],
            src_bin_file,
            dst_bin_file,
            tmp_buf: Default::default(),
        }
    }

    pub fn clear_content(&mut self) {
        //sometimes the user-space allocator would not return the memory to OS, causing the memory overflow.
        let release_mem = unsafe { libc::malloc_trim(0) };
        println!("release the memory successfully? {:?}", release_mem == 1);

        self.data_bin_file_idx.clear();
        self.meta_bin_file_idx.clear();
    }

    pub fn pull_buckets(&mut self, b_idx: usize, e_idx: usize, data: &mut [u8], meta: &mut [u8]) {
        let storage = unsafe {
            core::mem::transmute::<_, *mut UntrustedAllocation>(self.storage_id)
                .as_mut()
                .unwrap()
        };

        let data_size = data.len();
        let meta_size = meta.len();
        assert_eq!(data_size / self.data_size, meta_size / self.meta_size);
        let data_item_size = self.data_size;
        let meta_item_size = self.meta_size;
        let count_in_mem = storage.count_in_mem;

        //since data and meta is not loaded into memory, we read them directly from disk
        for (count, idx) in (b_idx..e_idx).into_iter().enumerate() {
            let p = get_sts_ptr(&storage.ptrs, idx).2;
            if idx < count_in_mem {
                storage
                    .data_file
                    .read_exact_at(
                        &mut data[data_item_size * count..data_item_size * (count + 1)],
                        (data_item_size * (idx * 2 + p)) as u64,
                    )
                    .unwrap();
            } else {
                storage
                    .data_file
                    .read_exact_at(
                        &mut data[data_item_size * count..data_item_size * (count + 1)],
                        (data_item_size * (count_in_mem * 2 + (idx - count_in_mem) * 3 + p)) as u64,
                    )
                    .unwrap();
            }
        }

        for (count, idx) in (b_idx..e_idx).into_iter().enumerate() {
            let p = get_sts_ptr(&storage.ptrs, idx).2;
            if idx < count_in_mem {
                storage
                    .meta_file
                    .read_exact_at(
                        &mut meta[meta_item_size * count..meta_item_size * (count + 1)],
                        (meta_item_size * (idx * 2 + p)) as u64,
                    )
                    .unwrap();
            } else {
                storage
                    .meta_file
                    .read_exact_at(
                        &mut meta[meta_item_size * count..meta_item_size * (count + 1)],
                        (meta_item_size * (count_in_mem * 2 + (idx - count_in_mem) * 3 + p)) as u64,
                    )
                    .unwrap();
            }
        }
        posix_fadvise(
            storage.data_file.as_raw_fd(),
            0,
            0,
            PosixFadviseAdvice::POSIX_FADV_DONTNEED,
        )
        .unwrap();
        posix_fadvise(
            storage.meta_file.as_raw_fd(),
            0,
            0,
            PosixFadviseAdvice::POSIX_FADV_DONTNEED,
        )
        .unwrap();
    }

    pub fn pull_bin(
        &mut self,
        cur_bin_num: usize,
        bin_type: u8,
        bin_size: &mut usize,
        data_item_size: usize,
        meta_item_size: usize,
        has_data: bool,
        has_meta: bool,
        has_random_key: bool,
        nonce_size: usize,
        hash_size: usize,
    ) {
        assert!(cur_bin_num < self.num_bins);
        let mut nonce = vec![0; nonce_size];
        let mut hash = vec![0; hash_size];

        if bin_type == 0 {
            assert!(!has_random_key);
            assert!(!has_meta && has_data || has_meta && !has_data);
            if cur_bin_num < self.num_bins_on_disk {
                if has_data {
                    let mut offset = self.data_bin_file_idx[cur_bin_num];
                    let mut data_size_buf = [0u8; 8];
                    self.data_bin_file
                        .read_exact_at(&mut data_size_buf, offset)
                        .unwrap();
                    offset += 8;
                    let actual_data_size = usize::from_ne_bytes(data_size_buf);
                    *bin_size = actual_data_size / data_item_size;
                    let mut data = vec![0; actual_data_size];
                    self.data_bin_file.read_exact_at(&mut data, offset).unwrap();
                    offset += actual_data_size as u64;
                    self.data_bin_file
                        .read_exact_at(&mut nonce, offset)
                        .unwrap();
                    offset += nonce_size as u64;
                    self.data_bin_file.read_exact_at(&mut hash, offset).unwrap();
                    self.tmp_buf = (data, Vec::new(), Vec::new(), nonce, hash);
                } else {
                    let mut offset = self.meta_bin_file_idx[cur_bin_num];
                    let mut meta_size_buf = [0u8; 8];
                    self.meta_bin_file
                        .read_exact_at(&mut meta_size_buf, offset)
                        .unwrap();
                    offset += 8;
                    let actual_meta_size = usize::from_ne_bytes(meta_size_buf);
                    *bin_size = actual_meta_size / meta_item_size;
                    let mut meta = vec![0; actual_meta_size];
                    self.meta_bin_file.read_exact_at(&mut meta, offset).unwrap();
                    offset += actual_meta_size as u64;
                    self.meta_bin_file
                        .read_exact_at(&mut nonce, offset)
                        .unwrap();
                    offset += nonce_size as u64;
                    self.meta_bin_file.read_exact_at(&mut hash, offset).unwrap();
                    self.tmp_buf = (Vec::new(), meta, Vec::new(), nonce, hash);
                }
            } else {
                if has_data {
                    let (data, nonce, hash) =
                        std::mem::take(&mut self.data_bin_buf[cur_bin_num - self.num_bins_on_disk]);
                    let actual_data_size = data.len();
                    *bin_size = actual_data_size / data_item_size;
                    self.tmp_buf = (data, Vec::new(), Vec::new(), nonce, hash);
                } else {
                    let (meta, nonce, hash) =
                        std::mem::take(&mut self.meta_bin_buf[cur_bin_num - self.num_bins_on_disk]);
                    let actual_meta_size = meta.len();
                    *bin_size = actual_meta_size / meta_item_size;
                    self.tmp_buf = (Vec::new(), meta, Vec::new(), nonce, hash);
                }
            }
        } else if bin_type == 1 {
            assert!(has_meta);
            if cur_bin_num < self.num_bins_on_disk {
                let mut offset = self.src_bin_file_idx[cur_bin_num];
                let mut data_size_buf = [0u8; 8];
                let mut meta_size_buf = [0u8; 8];
                let mut random_key_size_buf = [0u8; 8];
                self.src_bin_file
                    .read_exact_at(&mut data_size_buf, offset)
                    .unwrap();
                offset += 8;
                let actual_data_size = usize::from_ne_bytes(data_size_buf);
                self.src_bin_file
                    .read_exact_at(&mut meta_size_buf, offset)
                    .unwrap();
                offset += 8;
                let actual_meta_size = usize::from_ne_bytes(meta_size_buf);
                self.src_bin_file
                    .read_exact_at(&mut random_key_size_buf, offset)
                    .unwrap();
                offset += 8;
                let actual_random_key_size = usize::from_ne_bytes(random_key_size_buf);
                *bin_size = actual_meta_size / meta_item_size;
                assert!(has_data == (actual_data_size != 0));
                assert!(has_meta == (actual_meta_size != 0));
                assert!(has_random_key == (actual_random_key_size != 0));
                let mut data = vec![0; actual_data_size];
                self.src_bin_file.read_exact_at(&mut data, offset).unwrap();
                offset += actual_data_size as u64;
                let mut meta = vec![0; actual_meta_size];
                self.src_bin_file.read_exact_at(&mut meta, offset).unwrap();
                offset += actual_meta_size as u64;
                let mut random_keys = vec![0; actual_random_key_size];
                self.src_bin_file
                    .read_exact_at(&mut random_keys, offset)
                    .unwrap();
                offset += actual_random_key_size as u64;
                self.src_bin_file.read_exact_at(&mut nonce, offset).unwrap();
                offset += nonce_size as u64;
                self.src_bin_file.read_exact_at(&mut hash, offset).unwrap();
                self.tmp_buf = (data, meta, random_keys, nonce, hash);
            } else {
                let t = std::mem::take(&mut self.src_bins[cur_bin_num - self.num_bins_on_disk]);
                *bin_size = t.1.len() / meta_item_size;
                self.tmp_buf = t;
            }
        } else {
            unreachable!()
        }
        posix_fadvise(
            self.src_bin_file.as_raw_fd(),
            0,
            0,
            PosixFadviseAdvice::POSIX_FADV_DONTNEED,
        )
        .unwrap();
        posix_fadvise(
            self.data_bin_file.as_raw_fd(),
            0,
            0,
            PosixFadviseAdvice::POSIX_FADV_DONTNEED,
        )
        .unwrap();
        posix_fadvise(
            self.meta_bin_file.as_raw_fd(),
            0,
            0,
            PosixFadviseAdvice::POSIX_FADV_DONTNEED,
        )
        .unwrap();
    }

    pub fn push_buckets(&mut self, b_idx: usize, e_idx: usize) {
        let storage = unsafe {
            core::mem::transmute::<_, *mut UntrustedAllocation>(self.storage_id)
                .as_mut()
                .unwrap()
        };

        let (data, meta, _, _, _) = std::mem::take(&mut self.tmp_buf);
        let data_size = data.len();
        let meta_size = meta.len();
        assert_eq!(data_size / self.data_size, meta_size / self.meta_size);
        let data_item_size = self.data_size;
        let meta_item_size = self.meta_size;
        let count_in_mem = storage.count_in_mem;
        let data_mut = unsafe {
            core::slice::from_raw_parts_mut(storage.data_pointer, 2 * count_in_mem * data_item_size)
        };
        let meta_mut = unsafe {
            core::slice::from_raw_parts_mut(storage.meta_pointer, 2 * count_in_mem * meta_item_size)
        };

        for (count, idx) in (b_idx..e_idx).into_iter().enumerate() {
            let (sts_on_disk, _, mut p) = get_sts_ptr(&storage.ptrs, idx);
            //every bucket write once
            assert!(!sts_on_disk);
            if idx < count_in_mem {
                p = p ^ 1;
                (&mut data_mut[data_item_size * (idx * 2 + p)..data_item_size * (idx * 2 + p + 1)])
                    .copy_from_slice(&data[data_item_size * count..data_item_size * (count + 1)]);
                // storage
                //     .data_file
                //     .write_all_at(
                //         &data[data_item_size * count..data_item_size * (count + 1)],
                //         (data_item_size * (idx * 2 + p)) as u64,
                //     )
                //     .unwrap();
            } else {
                p = (p + 1) % 3;
                storage
                    .data_file
                    .write_all_at(
                        &data[data_item_size * count..data_item_size * (count + 1)],
                        (data_item_size * (count_in_mem * 2 + (idx - count_in_mem) * 3 + p)) as u64,
                    )
                    .unwrap();
            }
            set_ptr(&mut storage.ptrs, idx, p);
        }

        for (count, idx) in (b_idx..e_idx).into_iter().enumerate() {
            let (sts_on_disk, _, p) = get_sts_ptr(&storage.ptrs, idx);
            //already set above
            assert!(sts_on_disk);
            if idx < count_in_mem {
                (&mut meta_mut[meta_item_size * (idx * 2 + p)..meta_item_size * (idx * 2 + p + 1)])
                    .clone_from_slice(&meta[meta_item_size * count..meta_item_size * (count + 1)]);
                (&mut meta_mut[meta_item_size * (idx * 2 + (p ^ 1))
                    ..meta_item_size * (idx * 2 + (p ^ 1) + 1)])
                    .copy_from_slice(&vec![0; meta_item_size]);
                // storage
                //     .meta_file
                //     .write_all_at(
                //         &meta[meta_item_size * count..meta_item_size * (count + 1)],
                //         (meta_item_size * (idx * 2 + p)) as u64,
                //     )
                //     .unwrap();
            } else {
                storage
                    .meta_file
                    .write_all_at(
                        &meta[meta_item_size * count..meta_item_size * (count + 1)],
                        (meta_item_size * (count_in_mem * 2 + (idx - count_in_mem) * 3 + p)) as u64,
                    )
                    .unwrap();
            }
        }
        storage.data_file.sync_all().unwrap();
        storage.meta_file.sync_all().unwrap();
        posix_fadvise(
            storage.data_file.as_raw_fd(),
            0,
            0,
            PosixFadviseAdvice::POSIX_FADV_DONTNEED,
        )
        .unwrap();
        posix_fadvise(
            storage.meta_file.as_raw_fd(),
            0,
            0,
            PosixFadviseAdvice::POSIX_FADV_DONTNEED,
        )
        .unwrap();
    }

    pub fn push_bin(&mut self, cur_bin_num: usize, bin_type: u8) {
        assert!(cur_bin_num < self.num_bins);
        let (data, meta, random_key, nonce, hash) = std::mem::take(&mut self.tmp_buf);
        let data_size = data.len();
        let meta_size = meta.len();
        let random_key_size = random_key.len();
        if bin_type == 0 {
            assert_eq!(random_key_size, 0);
            assert!(meta_size == 0 && data_size > 0 || meta_size > 0 && data_size == 0);
            if cur_bin_num < self.num_bins_on_disk {
                if data_size > 0 {
                    if self.data_bin_file_idx[cur_bin_num] == u64::MAX {
                        self.data_bin_file_idx[cur_bin_num] =
                            self.data_bin_file.seek(SeekFrom::End(0)).unwrap();
                    }
                    self.data_bin_file
                        .write_all(&(data_size).to_ne_bytes())
                        .unwrap();
                    self.data_bin_file.write_all(&data).unwrap();
                    self.data_bin_file.write_all(&nonce).unwrap();
                    self.data_bin_file.write_all(&hash).unwrap();
                } else {
                    if self.meta_bin_file_idx[cur_bin_num] == u64::MAX {
                        self.meta_bin_file_idx[cur_bin_num] =
                            self.meta_bin_file.seek(SeekFrom::End(0)).unwrap();
                    }
                    self.meta_bin_file
                        .write_all(&(meta_size).to_ne_bytes())
                        .unwrap();
                    self.meta_bin_file.write_all(&meta).unwrap();
                    self.meta_bin_file.write_all(&nonce).unwrap();
                    self.meta_bin_file.write_all(&hash).unwrap();
                }
            } else {
                if data_size > 0 {
                    self.data_bin_buf[cur_bin_num - self.num_bins_on_disk] = (data, nonce, hash);
                } else {
                    self.meta_bin_buf[cur_bin_num - self.num_bins_on_disk] = (meta, nonce, hash);
                }
            }
        } else if bin_type == 1 {
            if cur_bin_num < self.num_bins_on_disk {
                //if dst_bin_file_idx is reset in bin_switch, the assertion should be true
                //assert_eq!(self.dst_bin_file_idx[cur_bin_num], u64::MAX);
                self.dst_bin_file_idx[cur_bin_num] =
                    self.dst_bin_file.seek(SeekFrom::Current(0)).unwrap();
                self.dst_bin_file
                    .write_all(&(data_size).to_ne_bytes())
                    .unwrap();
                self.dst_bin_file
                    .write_all(&(meta_size).to_ne_bytes())
                    .unwrap();
                self.dst_bin_file
                    .write_all(&(random_key_size).to_ne_bytes())
                    .unwrap();
                self.dst_bin_file.write_all(&data).unwrap();
                self.dst_bin_file.write_all(&meta).unwrap();
                self.dst_bin_file.write_all(&random_key).unwrap();
                self.dst_bin_file.write_all(&nonce).unwrap();
                self.dst_bin_file.write_all(&hash).unwrap();
            } else {
                self.dst_bins[cur_bin_num - self.num_bins_on_disk] =
                    (data, meta, random_key, nonce, hash);
            }
        } else {
            unreachable!()
        }
        self.dst_bin_file.sync_all().unwrap();
        self.data_bin_file.sync_all().unwrap();
        self.meta_bin_file.sync_all().unwrap();
        posix_fadvise(
            self.dst_bin_file.as_raw_fd(),
            0,
            0,
            PosixFadviseAdvice::POSIX_FADV_DONTNEED,
        )
        .unwrap();
        posix_fadvise(
            self.data_bin_file.as_raw_fd(),
            0,
            0,
            PosixFadviseAdvice::POSIX_FADV_DONTNEED,
        )
        .unwrap();
        posix_fadvise(
            self.meta_bin_file.as_raw_fd(),
            0,
            0,
            PosixFadviseAdvice::POSIX_FADV_DONTNEED,
        )
        .unwrap();
    }

    pub fn bin_switch(&mut self, begin_bin_idx: usize, end_bin_idx: usize) {
        assert_eq!(end_bin_idx - begin_bin_idx, self.num_bins);
        //reset file pointer
        rename("shuffle_src_bin", "shuffle_src_bin_del").unwrap();
        rename("shuffle_dst_bin", "shuffle_src_bin").unwrap();
        std::mem::swap(&mut self.src_bin_file, &mut self.dst_bin_file);
        self.src_bin_file_idx = std::mem::take(&mut self.dst_bin_file_idx);
        self.dst_bin_file_idx = vec![u64::MAX; self.num_bins_on_disk];
        self.dst_bin_file = OpenOptions::new()
            .create(true)
            .write(true)
            .read(true)
            .open(&"shuffle_dst_bin")
            .unwrap();
        self.src_bin_file.seek(SeekFrom::Start(0)).unwrap();
        remove_file("shuffle_src_bin_del").unwrap();

        for idx in begin_bin_idx..end_bin_idx {
            if idx >= self.num_bins_on_disk {
                self.src_bins[idx - self.num_bins_on_disk] =
                    std::mem::take(&mut self.dst_bins[idx - self.num_bins_on_disk]);
            }
        }
    }
}<|MERGE_RESOLUTION|>--- conflicted
+++ resolved
@@ -33,10 +33,6 @@
 }
 
 impl ShuffleManager {
-<<<<<<< HEAD
-    pub fn new(storage_id: u64, data_size: usize, meta_size: usize, num_bins: usize) -> Self {
-        let num_bins_on_disk = num_bins - num_bins / 1;
-=======
     pub fn new(
         storage_id: u64,
         data_size: usize,
@@ -45,7 +41,6 @@
         in_memory_ratio: usize,
     ) -> Self {
         let num_bins_on_disk = num_bins - num_bins / in_memory_ratio;
->>>>>>> e8715159
 
         let data_bin_file_name = PathBuf::from("shuffle_data_bin");
         let meta_bin_file_name = PathBuf::from("shuffle_meta_bin");
