--- conflicted
+++ resolved
@@ -309,13 +309,7 @@
     let base_dir = std::env::current_dir().expect("not found path");
     logger::initialize_loggers(base_dir.join("running.log"), LogLevel::Info);
 
-<<<<<<< HEAD
     let n = 16 << 10; //16K*1KB
-    let now = Instant::now();
-=======
-    //let n = 8 << 20; //8M*1KB
-    let n = 8 << 10;
->>>>>>> 7058cd92
     let (enclave, eid, remaining_results) = init_enclave_and_oram(n);
     let now = Instant::now();
     //serve(enclave, eid, n, remaining_results);
